--- conflicted
+++ resolved
@@ -84,20 +84,16 @@
 
     Parameters
     ----------
-    dev : float
+    dev : float, optional
         Standard deviation of distribution
-    mean : float
-<<<<<<< HEAD
-        Mean of distribution (default: 0)
+    mean : float, optional
+        Mean of distribution
     fan_in : int, optional
         If this argument is given, `dev` and `mean` are ignored. Instead,
         mean 0 and standard deviation :math:`\sqrt{2/fan_in}` is used.
-=======
-        Mean of distribution
->>>>>>> ad8055f6
     """
 
-    def __init__(self, dev=0.01, mean=0.0, fan_in=None):
+    def __init__(self, dev=1.0, mean=0.0, fan_in=None):
         if fan_in is None:
             self.dev = dev
             self.mean = mean
@@ -119,9 +115,9 @@
 
     Parameters
     ----------
-    scale : float
+    scale : float, optional
         Scale of distribution
-    mean : float
+    mean : float, optional
         Mean of distribution
     """
 
@@ -145,7 +141,7 @@
 
     Parameters
     ----------
-    scale : float
+    scale : float, optional
         Scaling factor
     """
 
@@ -180,7 +176,7 @@
 
     Parameters
     ----------
-    scale : float
+    scale : float, optional
         Scale
     """
 
